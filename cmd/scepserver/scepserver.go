--- conflicted
+++ resolved
@@ -10,7 +10,7 @@
 	"encoding/asn1"
 	"encoding/pem"
 	"errors"
-    "strconv"
+	"strconv"
 	"flag"
 	"fmt"
 	"math/big"
@@ -19,7 +19,6 @@
 	"os/signal"
 	"syscall"
 	"time"
-
 	"github.com/go-kit/kit/log"
 	"github.com/micromdm/scep/server"
 	"golang.org/x/net/context"
@@ -48,10 +47,7 @@
 		flPort              = flag.String("port", envString("SCEP_HTTP_LISTEN_PORT", "8080"), "port to listen on")
 		flDepotPath         = flag.String("depot", envString("SCEP_FILE_DEPOT", "depot"), "path to ca folder")
 		flCAPass            = flag.String("capass", envString("SCEP_CA_PASS", ""), "passwd for the ca.key")
-<<<<<<< HEAD
 		flClDuration        = flag.String("crtvalid", envString("SCEP_CERT_VALID", "365"), "validity for new client certificates in days")
-=======
->>>>>>> 8a320995
 		flChallengePassword = flag.String("challenge", envString("SCEP_CHALLENGE_PASSWORD", ""), "enforce a challenge password")
 	)
 	flag.Usage = func() {
@@ -99,10 +95,7 @@
 		svcOptions := []scepserver.ServiceOption{
 			scepserver.ChallengePassword(*flChallengePassword),
 			scepserver.CAKeyPassword([]byte(*flCAPass)),
-<<<<<<< HEAD
 		    scepserver.ClientValidity(clientValidity),
-=======
->>>>>>> 8a320995
 		}
 		svc, err = scepserver.NewService(depot, svcOptions...)
 		if err != nil {
