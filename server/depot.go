package scepserver

import (
	"crypto/rsa"
	"crypto/x509"
	"encoding/pem"
	"errors"
	"bufio"
	"io"
	"strings"
	"fmt"
	"bytes"
	"io/ioutil"
	"math/big"
	"os"
	"path/filepath"
)

// Depot is a repository for managing certificates
type Depot interface {
	CA(pass []byte) ([]*x509.Certificate, *rsa.PrivateKey, error)
	Put(name string, crt *x509.Certificate) error
	Serial() (*big.Int, error)
	dbHasCn(cn string, cert *x509.Certificate) error
}

// NewFileDepot returns a new cert depot
func NewFileDepot(path string) (Depot, error) {
	return fileDepot{dirPath: path}, nil
}

type fileDepot struct {
	dirPath string
}

func (d fileDepot) CA(pass []byte) ([]*x509.Certificate, *rsa.PrivateKey, error) {
	caPEM, err := d.getFile("ca.pem")
	if err != nil {
		return nil, nil, err
	}
	cert, err := loadCert(caPEM.Data)
	if err != nil {
		return nil, nil, err
	}
	keyPEM, err := d.getFile("ca.key")
	if err != nil {
		return nil, nil, err
	}
	key, err := loadKey(keyPEM.Data, pass)
	if err != nil {
		return nil, nil, err
	}
	return []*x509.Certificate{cert}, key, nil
}

// file permissions
const (
	certPerm   = 0444
	serialPerm = 0400
	dbPerm = 0600
)

// Put adds a certificate to the depot
func (d fileDepot) Put(cn string, crt *x509.Certificate) error {
	if crt == nil {
		return errors.New("crt is nil")
	}
	if crt.Raw == nil {
		return errors.New("data is nil")
	}
	data := crt.Raw;

	if err := os.MkdirAll(d.dirPath, 0755); err != nil {
		return err
	}

	serial, err := d.Serial()
	if err != nil {
		return err
	}

	name := d.path(cn) + "." + serial.String() + ".pem"
	file, err := os.OpenFile(name, os.O_WRONLY|os.O_CREATE|os.O_EXCL, certPerm)
	if err != nil {
		return err
	}
	defer file.Close()

	if _, err := file.Write(pemCert(data)); err != nil {
		file.Close()
		os.Remove(name)
		return err
	}

	if err := d.writeDB(cn, serial, cn+"."+serial.String()+".pem", crt); err != nil {
		return err
	}

	if err := d.incrementSerial(serial); err != nil {
		return err
	}

	if err := d.writeDB(cn, serial, cn+"."+serial.String()+".pem", crt); err != nil {
		return err
	}

	return nil
}

func (d fileDepot) Serial() (*big.Int, error) {
	name := d.path("serial")
	s := big.NewInt(2)
	if err := d.check("serial"); err != nil {
		// assuming it doesnt exist, create
		if err := d.writeSerial(s); err != nil {
			return nil, err
		}
		return s, nil
	}
	file, err := os.Open(name)
	if err != nil {
		return nil, err
	}
	defer file.Close()
	r := bufio.NewReader(file)
	data, err := r.ReadString('\r')
	if err != nil && err != io.EOF {
		return nil, err
	}
	data = strings.TrimSuffix(data ,"\r")
	data = strings.TrimSuffix(data ,"\n")
	serial, ok := s.SetString(data,16)
	if !ok {
		return nil, errors.New("could not convert "+string(data)+" to serial number")
	}
	return serial, nil
}

<<<<<<< HEAD
func makeDn(cert *x509.Certificate) string {
	var dn bytes.Buffer
	
	if len(cert.Subject.Country) >0 && len(cert.Subject.Country[0]) > 0 {
		dn.WriteString("/C=" + cert.Subject.Country[0])
	}
	if len(cert.Subject.Province) > 0 && len(cert.Subject.Province[0]) > 0 {
		dn.WriteString("/ST=" + cert.Subject.Province[0])
	}
	if len(cert.Subject.Locality) >0 && len(cert.Subject.Locality[0]) > 0 {
		dn.WriteString("/L=" + cert.Subject.Locality[0])
	}
	if len(cert.Subject.Organization) >0 && len(cert.Subject.Organization[0]) > 0 {
		dn.WriteString("/O=" + cert.Subject.Organization[0])
	}
	if len(cert.Subject.OrganizationalUnit) >0 && len(cert.Subject.OrganizationalUnit[0]) > 0 {
		dn.WriteString("/OU=" + cert.Subject.OrganizationalUnit[0])
	}
	if len(cert.Subject.CommonName) >0 {
		dn.WriteString("/CN="+cert.Subject.CommonName)
	}
	if len(cert.EmailAddresses) >0 {
		dn.WriteString("/emailAddress=" + cert.EmailAddresses[0])
	}
	return dn.String();
}

// Determine if the cadb already has a valid certificate with the same name
func (d fileDepot) dbHasCn(cn string, cert *x509.Certificate) error {
	
	dn := makeDn(cert)

	if err := os.MkdirAll(d.dirPath, 0755); err != nil {
		return err
	}
	name := d.path("index.txt")
	file, err := os.Open(name)
	if err != nil {
		return err
	}
	defer file.Close()

	scanner := bufio.NewScanner(file)
	for scanner.Scan() {
		if(strings.HasSuffix(scanner.Text(), dn)){
			// Determine if DN starts with V (valid)
			if(strings.HasPrefix(scanner.Text(), "V\t")){
				return errors.New("DN "+dn+" already exists");
			}
		}
	}

	if err := scanner.Err(); err != nil {
		return err
	}  
	return nil
}

func (d fileDepot) writeDB(cn string, serial *big.Int, filename string, cert *x509.Certificate) error {

=======
func (d fileDepot) writeDB(cn string, serial *big.Int, filename string, cert *x509.Certificate) error {

	var dn bytes.Buffer
>>>>>>> 59471b1e
	var dbEntry bytes.Buffer

	if err := os.MkdirAll(d.dirPath, 0755); err != nil {
		return err
	}
	name := d.path("index.txt")

<<<<<<< HEAD
=======
	issuer := cert.Issuer

>>>>>>> 59471b1e
	file, err := os.OpenFile(name, os.O_CREATE | os.O_RDWR | os.O_APPEND, dbPerm)
	if err != nil {
		return fmt.Errorf("could not append to "+name+" : %q\n", err.Error())
	}
	defer file.Close()

	// Format of the caDB, see http://pki-tutorial.readthedocs.io/en/latest/cadb.html
	//   STATUSFLAG  EXPIRATIONDATE  REVOCATIONDATE(or emtpy)	SERIAL_IN_HEX   CERTFILENAME_OR_'unknown'   Certificate_DN

	serialHex  := fmt.Sprintf("%x", cert.SerialNumber)
	t := cert.NotAfter
<<<<<<< HEAD
	y := (int(t.Year()) % 100)
	validDate := fmt.Sprintf("%02d%02d%02d%02d%02d%02dZ", y, t.Month(), t.Day(), t.Hour(), t.Minute(), t.Second())

	dn := makeDn(cert)

=======
	validDate := fmt.Sprintf("%d%02d%02dT%02d%02d%02dZ", t.Year(), t.Month(), t.Day(), t.Hour(), t.Minute(), t.Second())

	if len(issuer.Country) >0 {
		dn.WriteString("/C=" + issuer.Country[0])
	}
	if len(issuer.Province) >0 {
		dn.WriteString("/ST=" + issuer.Province[0])
	}
	if len(issuer.Locality) >0 {
		dn.WriteString("/L=" + issuer.Locality[0])
	}
	if len(issuer.Organization) >0 {
		dn.WriteString("/O=" + issuer.Organization[0])
	}
	if len(issuer.OrganizationalUnit) >0 {
		dn.WriteString("/OU=" + issuer.OrganizationalUnit[0])
	}
	dn.WriteString("/CN="+cn)
	if len(cert.EmailAddresses) >0 {
		dn.WriteString("/emailAddress=" + cert.EmailAddresses[0])
	}
>>>>>>> 59471b1e
	// Valid
	dbEntry.WriteString("V\t")
	// Valid till
	dbEntry.WriteString(validDate+"\t")
	// Emptry (not revoked)
	dbEntry.WriteString("\t")
	// Serial in Hex
	dbEntry.WriteString(serialHex+"\t")
	// Certificate file name
<<<<<<< HEAD
	dbEntry.WriteString(filename+"\t")
	// Certificate DN
	dbEntry.WriteString(dn);
=======
	dbEntry.WriteString("\t"+filename+"\t")
	// Certificate DN
	dbEntry.Write(dn.Bytes());
>>>>>>> 59471b1e
	dbEntry.WriteString("\n")

	if _, err := file.Write(dbEntry.Bytes()); err != nil {
		return err
	}
	return nil
}


func (d fileDepot) writeSerial(serial *big.Int) error {
	if err := os.MkdirAll(d.dirPath, 0755); err != nil {
		return err
	}
	name := d.path("serial")
	os.Remove(name)

	file, err := os.OpenFile(name, os.O_WRONLY|os.O_CREATE|os.O_EXCL, serialPerm)
	if err != nil {
		return err
	}
	defer file.Close()

	if _, err := file.WriteString(fmt.Sprintf("%x\n",serial.Bytes())); err != nil {
		file.Close()
		os.Remove(name)
		return err
	}
	return nil
}

// read serial and increment
func (d fileDepot) incrementSerial(s *big.Int) error {
	serial := s.Add(s, big.NewInt(1))
	if err := d.writeSerial(serial); err != nil {
		return err
	}
	return nil
}

type file struct {
	Info os.FileInfo
	Data []byte
}

func (d *fileDepot) check(path string) error {
	name := d.path(path)
	_, err := os.Stat(name)
	if err != nil {
		return err
	}
	return nil
}

func (d *fileDepot) getFile(path string) (*file, error) {
	if err := d.check(path); err != nil {
		return nil, err
	}
	fi, err := os.Stat(d.path(path))
	if err != nil {
		return nil, err
	}
	b, err := ioutil.ReadFile(d.path(path))
	return &file{fi, b}, err
}

func (d *fileDepot) path(name string) string {
	return filepath.Join(d.dirPath, name)
}

const (
	rsaPrivateKeyPEMBlockType = "RSA PRIVATE KEY"
	certificatePEMBlockType   = "CERTIFICATE"
)

// load an encrypted private key from disk
func loadKey(data []byte, password []byte) (*rsa.PrivateKey, error) {
	pemBlock, _ := pem.Decode(data)
	if pemBlock == nil {
		return nil, errors.New("PEM decode failed")
	}
	if pemBlock.Type != rsaPrivateKeyPEMBlockType {
		return nil, errors.New("unmatched type or headers")
	}

	b, err := x509.DecryptPEMBlock(pemBlock, password)
	if err != nil {
		return nil, err
	}
	return x509.ParsePKCS1PrivateKey(b)
}

// load an encrypted private key from disk
func loadCert(data []byte) (*x509.Certificate, error) {
	pemBlock, _ := pem.Decode(data)
	if pemBlock == nil {
		return nil, errors.New("PEM decode failed")
	}
	if pemBlock.Type != certificatePEMBlockType {
		return nil, errors.New("unmatched type or headers")
	}

	return x509.ParseCertificate(pemBlock.Bytes)
}

func pemCert(derBytes []byte) []byte {
	pemBlock := &pem.Block{
		Type:	certificatePEMBlockType,
		Headers: nil,
		Bytes:   derBytes,
	}
	out := pem.EncodeToMemory(pemBlock)
	return out
}<|MERGE_RESOLUTION|>--- conflicted
+++ resolved
@@ -136,7 +136,6 @@
 	return serial, nil
 }
 
-<<<<<<< HEAD
 func makeDn(cert *x509.Certificate) string {
 	var dn bytes.Buffer
 	
@@ -197,23 +196,13 @@
 
 func (d fileDepot) writeDB(cn string, serial *big.Int, filename string, cert *x509.Certificate) error {
 
-=======
-func (d fileDepot) writeDB(cn string, serial *big.Int, filename string, cert *x509.Certificate) error {
-
-	var dn bytes.Buffer
->>>>>>> 59471b1e
 	var dbEntry bytes.Buffer
 
 	if err := os.MkdirAll(d.dirPath, 0755); err != nil {
-		return err
+            return err
 	}
 	name := d.path("index.txt")
 
-<<<<<<< HEAD
-=======
-	issuer := cert.Issuer
-
->>>>>>> 59471b1e
 	file, err := os.OpenFile(name, os.O_CREATE | os.O_RDWR | os.O_APPEND, dbPerm)
 	if err != nil {
 		return fmt.Errorf("could not append to "+name+" : %q\n", err.Error())
@@ -225,35 +214,11 @@
 
 	serialHex  := fmt.Sprintf("%x", cert.SerialNumber)
 	t := cert.NotAfter
-<<<<<<< HEAD
 	y := (int(t.Year()) % 100)
 	validDate := fmt.Sprintf("%02d%02d%02d%02d%02d%02dZ", y, t.Month(), t.Day(), t.Hour(), t.Minute(), t.Second())
 
 	dn := makeDn(cert)
 
-=======
-	validDate := fmt.Sprintf("%d%02d%02dT%02d%02d%02dZ", t.Year(), t.Month(), t.Day(), t.Hour(), t.Minute(), t.Second())
-
-	if len(issuer.Country) >0 {
-		dn.WriteString("/C=" + issuer.Country[0])
-	}
-	if len(issuer.Province) >0 {
-		dn.WriteString("/ST=" + issuer.Province[0])
-	}
-	if len(issuer.Locality) >0 {
-		dn.WriteString("/L=" + issuer.Locality[0])
-	}
-	if len(issuer.Organization) >0 {
-		dn.WriteString("/O=" + issuer.Organization[0])
-	}
-	if len(issuer.OrganizationalUnit) >0 {
-		dn.WriteString("/OU=" + issuer.OrganizationalUnit[0])
-	}
-	dn.WriteString("/CN="+cn)
-	if len(cert.EmailAddresses) >0 {
-		dn.WriteString("/emailAddress=" + cert.EmailAddresses[0])
-	}
->>>>>>> 59471b1e
 	// Valid
 	dbEntry.WriteString("V\t")
 	// Valid till
@@ -263,15 +228,9 @@
 	// Serial in Hex
 	dbEntry.WriteString(serialHex+"\t")
 	// Certificate file name
-<<<<<<< HEAD
 	dbEntry.WriteString(filename+"\t")
 	// Certificate DN
 	dbEntry.WriteString(dn);
-=======
-	dbEntry.WriteString("\t"+filename+"\t")
-	// Certificate DN
-	dbEntry.Write(dn.Bytes());
->>>>>>> 59471b1e
 	dbEntry.WriteString("\n")
 
 	if _, err := file.Write(dbEntry.Bytes()); err != nil {
